--- conflicted
+++ resolved
@@ -97,8 +97,7 @@
 	private boolean hasOutputOffset;
 	private boolean hasOutputPartition;
 	private boolean hasOutputTimetamp;
-<<<<<<< HEAD
-=======
+
     // The number of messages in which the value was malformed and could not be deserialized
     private Metric nMalformedMessages;
 
@@ -107,7 +106,6 @@
     public void setnMalformedMessages (Metric nMalformedMessages) {
         this.nMalformedMessages = nMalformedMessages;
     }
->>>>>>> 301575ef
 
 
     @Parameter(optional = true, name=OUTPUT_TIMESTAMP_ATTRIBUTE_NAME_PARAM,
@@ -537,9 +535,6 @@
 
     private void submitRecord(ConsumerRecord<?, ?> record) throws Exception {
         if (logger.isTraceEnabled())
-<<<<<<< HEAD
-    	     logger.trace("Preparing to submit record: " + record); //$NON-NLS-1$ //$NON-NLS-2$
-=======
     	     logger.trace("Preparing to submit record: " + record); //$NON-NLS-1$
         // issue #65 (https://github.com/IBMStreams/streamsx.kafka/issues/65):
         // in case of deserialization errors we return 'null', otherwise a vaild object.
@@ -550,7 +545,6 @@
             nMalformedMessages.increment();
             return;
         }
->>>>>>> 301575ef
         final StreamingOutput<OutputTuple> out = getOutput(0);
         OutputTuple tuple = out.newTuple();
         setTuple(tuple, outputMessageAttrName, record.value());
@@ -666,7 +660,7 @@
     	} finally {
         	consumer.sendStartPollingEvent(consumerPollTimeout);
     	}
-    }  
+    }
     
     /**
      * Shutdown this operator, which will interrupt the thread executing the
