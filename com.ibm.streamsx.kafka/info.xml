<?xml version="1.0" encoding="UTF-8"?>
<info:toolkitInfoModel xmlns:common="http://www.ibm.com/xmlns/prod/streams/spl/common"
 xmlns:info="http://www.ibm.com/xmlns/prod/streams/spl/toolkitInfo">
 <info:identity>
   <info:name>com.ibm.streamsx.kafka</info:name>
   <info:description>
The Kafka toolkit integrates IBM Streams with Apache Kafka brokers. It can be used with following broker versions:

* 0.10.2
* 0.11
* 1.0
* 1.1
* 2.0
* 2.1

# Additional information

+ What's new and what has changed

This is an overview of changes for major and minor version upgrades. For details see the [https://github.com/IBMStreams/streamsx.kafka/releases|Releases in public Github].

<<<<<<< HEAD
++ What's new in version 2.0.0

+++ New Features

**Changes when the operator is not part of a consistent region**

* KafkaConsumer: The operator can now participate in a consumer group with **startPosition** parameter values `Beginning`, `End`, and `Time`.
* KafkaConsumer: After re-launch, the operator does not overwrite the initial fetch offset to what the **startPosition** parameter is.

To achieve this new startPosition handling, the application must include a `JobControlPlane` operator when startPosition is not `Default`.

+++ Incompatible changes, which may break existing applications

The behavior of the **KafkaConsumer** operator changes when

1. the operator is *not* used in a consistent region, and
2. the **startPosition** parameter is used with `Beginning`, `End`, `Time`, or `Offset`.

In all other cases the behavior of the KafkaConsumer is unchanged.

Previous versions of the KafkaConsumer operator did *not* enable group management in autonomous regions, with **startPosition** different from `Default`, 
even when a group-ID was configured. Since toolkit version 2.0, group management is enabled with all **startPosition** values except `Offset`.

The conditions for a consumer operator to be part of a consumer group 
are now identical for consistent and autonomous region:

  1. A group identifier must be specified
  2. The operator must not have a control input port
  3. The **partitions** parameter must not be used

Correct handling of the initial start position requires always a **JobControlPlane** operator in the application graph, also when 
consistent region is not used. Without a **JobControlPlane** in the application graph, the Consumer operator will fail to initialize 
when **startPosition** is used and is not `Default`.

Since toolkit version 2.0, the **startPosition** has effect only when the consumer operator is initially launched at job submission. 
When the consumer's PE is re-launched or when new PEs are launched after changing the width of a parallel region, the fetch position 
is *not reset* to what **startPosition** is - in opposite to previous versions. More precisely, the fetch position is now only then reset 
for a topic partition, when the consumer has not yet committed offsets for the partition. In all other cases, the consumer 
continues fetching at the last committed offset.
=======
++ What's new in version 1.9.3

* Bug fix: Kafka consumer encounters race condition due to changed behavior of Kafka consumer client 2.1 during partition re-balancing
>>>>>>> 6e0d64b2

++ What's new in version 1.9.2

* Kafka properties can now contain the `{applicationDir}` token. This token is replaced by the application directory at runtime before the properties are passed to the Kafka client library. As an example, you can specify a following property value for the SSL truststore location: `ssl.truststore.location={applicationDir}/etc/myTruststore.jks` and put the truststore file into the `etc` directory of your application.

++ What's new in version 1.9.1

* improved low memory detection for the consumer when records are queued in the consumer

* No adjustment of **retries** producer configuration to 10, as long as consistent region policy is not `Transactional`. The version 2.1.1 producer's default **retries** config (2,147,483,647) is used instead when not specified.

++ What's new in version 1.9.0

* Upgrade of kafka-clients from version 1.0 to 2.1.1

* The KafkaProducer can now be flushed after a fixed number of tuples, new optional parameter **flush**.

* Bug fix: KafkaConsumer can create invalid checkpoint when group management is active. When Kafka's group management is used in a consistent region, the `maxConsecutiveResetAttempts` should be increased (default value is 5).

++ What's new in version 1.8.0

* The KafkaConsumer can subscribe dynamically to multiple topics by specifying a regular expression for the new **pattern** parameter. Assignment of partitions happens for matching topics at the time of periodic check. When someone creates a new topic with a name that matches, a rebalance will happen almost immediately and the consumers will start consuming from the new topic.

* The control port of the KafkaConsumer allows assignment with default fetch position. New SPL functions to generate the JSON string for the control port have been added.

* KafkaConsumer: Offsets can be committed after a *time period*, not only when a tuple count is reached. The new **commitPeriod** operator parameter lets you specify a time period in seconds for committing offsets of submitted tuples.

* KafkaConsumer: The time policy for offset commit is now the default policy when not in consistent region. The time policy avoids too high commit request rates, which can occur with count based policy and high tuple rates. The default commit interval is 5 seconds.

* The operators can now be configured with a `config checkpoint` clause when used in an autonomous region. The KafkaProducer operator simply ignores the config instead of throwing an error at compile time. The KafkaConsumer operator can be configured with operator driven and periodic checkpointing. Checkpointing is in effect when the operator is configured with the optional input port. Then, the operator checkpoints or restores the assigned partitions and resumes fetching at last committed offset.

++ What's new in version 1.7.3

* Bug fix: No default compression for the producer anymore (producer config `compression.type` is Kafka's default). Reverted a change made in version 1.6.0.

++ What's new in version 1.7.2

* Bug fix: Reduce trace level for metric dump to `trace`.

++ What's new in version 1.7.1

* operator metrics which got invalid for an operator are flagged with a value of -1, for example the metric for the partition related consumer lag after de-assignment of a partition from a consumer operator

* when not in a consistent region, offsets are committed when partitions are rebalanced within a consumer group. After re-assignment, messages are fetched beginning with the previously committed offsets. The periodic commit controlled by the **commitCount** parameter is reset after rebalance.

++ What's new in version 1.7.0

* The default value for the **commitCount** parameter has changed from 500 to 2000.

* SPL types for standard messages have been added to the toolkit

++ What's new in version 1.6.0

* The KafkaProducer exposes many performance metrics of the producer client as operator metrics

* The most important producer configs have default values, which result in higher reliability and throughput. These are `retries`, `compression.type`, `linger.ms`, `batch.size`, and `max.in.flight.requests.per.connection`.

* New operator parameter **guaranteeOrdering** for the KafkaProducer, which guarantees that the sequence in a topic partition is the same as the order of tuples in case of retries.

* Queue control for the KafkaProducer operator to stabilize the maximum queue time and to avoid timeouts sending records

* The KafkaConsumer operator exposes some performance metrics of the consumer client as operator metrics, like the lag for each topic partition.

   </info:description>
<<<<<<< HEAD
   <info:version>2.0.0.__dev__</info:version>
=======
   <info:version>1.9.3</info:version>
>>>>>>> 6e0d64b2
   <info:requiredProductVersion>4.2.0.0</info:requiredProductVersion>
 </info:identity>
 <info:dependencies/>
</info:toolkitInfoModel><|MERGE_RESOLUTION|>--- conflicted
+++ resolved
@@ -19,7 +19,6 @@
 
 This is an overview of changes for major and minor version upgrades. For details see the [https://github.com/IBMStreams/streamsx.kafka/releases|Releases in public Github].
 
-<<<<<<< HEAD
 ++ What's new in version 2.0.0
 
 +++ New Features
@@ -59,15 +58,14 @@
 is *not reset* to what **startPosition** is - in opposite to previous versions. More precisely, the fetch position is now only then reset 
 for a topic partition, when the consumer has not yet committed offsets for the partition. In all other cases, the consumer 
 continues fetching at the last committed offset.
-=======
+
 ++ What's new in version 1.9.3
 
 * Bug fix: Kafka consumer encounters race condition due to changed behavior of Kafka consumer client 2.1 during partition re-balancing
->>>>>>> 6e0d64b2
 
 ++ What's new in version 1.9.2
 
-* Kafka properties can now contain the `{applicationDir}` token. This token is replaced by the application directory at runtime before the properties are passed to the Kafka client library. As an example, you can specify a following property value for the SSL truststore location: `ssl.truststore.location={applicationDir}/etc/myTruststore.jks` and put the truststore file into the `etc` directory of your application.
+* Kafka properties can now contain the `{applicationDir}` placeholder. This placeholder is replaced by the application directory at runtime before the properties are passed to the Kafka client library. As an example, you can specify a following property value for the SSL truststore location: `ssl.truststore.location={applicationDir}/etc/myTruststore.jks` and put the truststore file into the `etc` directory of your application.
 
 ++ What's new in version 1.9.1
 
@@ -128,11 +126,7 @@
 * The KafkaConsumer operator exposes some performance metrics of the consumer client as operator metrics, like the lag for each topic partition.
 
    </info:description>
-<<<<<<< HEAD
    <info:version>2.0.0.__dev__</info:version>
-=======
-   <info:version>1.9.3</info:version>
->>>>>>> 6e0d64b2
    <info:requiredProductVersion>4.2.0.0</info:requiredProductVersion>
  </info:identity>
  <info:dependencies/>
