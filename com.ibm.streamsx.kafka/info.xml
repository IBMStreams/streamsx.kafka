--- conflicted
+++ resolved
@@ -66,11 +66,7 @@
 
 ++ What's new in version 1.9.2
 
-<<<<<<< HEAD
-* Kafka properties can now contain the `{applicationDir}` placeholder. This placeholder is replaced by the application directory at runtime before the properties are passed to the Kafka client library. As an example, you can specify a following property value for the SSL truststore location: `ssl.truststore.location={applicationDir}/etc/myTruststore.jks` and put the truststore file into the `etc` directory of your application.
-=======
-* Kafka properties can now contain the `{applicationDir}` token. This token is replaced by the application directory at runtime before the properties are passed to the Kafka client library. As an example, you can specify following property value for the SSL truststore location: `ssl.truststore.location={applicationDir}/etc/myTruststore.jks` and put the truststore file into the `etc` directory of your application.
->>>>>>> 59796f0e
+* Kafka properties can now contain the `{applicationDir}` placeholder. This placeholder is replaced by the application directory at runtime before the properties are passed to the Kafka client library. As an example, you can specify the following property value for the SSL truststore location: `ssl.truststore.location={applicationDir}/etc/myTruststore.jks` and put the truststore file into the `etc` directory of your application.
 
 ++ What's new in version 1.9.1
 
