<?xml version="1.0" encoding="UTF-8"?>
<info:toolkitInfoModel xmlns:common="http://www.ibm.com/xmlns/prod/streams/spl/common"
 xmlns:info="http://www.ibm.com/xmlns/prod/streams/spl/toolkitInfo">
 <info:identity>
   <info:name>com.ibm.streamsx.kafka</info:name>
   <info:description>
The Kafka toolkit integrates IBM Streams with Apache Kafka brokers. It can be used with following broker versions:

* 0.10.2
* 0.11
* 1.0
* 1.1
* 2.0

# Additional information

+ What's new and what has changed

This is an overview of changes for major and minor version upgrades. For details see the Releases in public Github.

<<<<<<< HEAD
++ What's new in version 1.7.2

* Bug fix: Reduce trace level for metric dump to `trace`.
=======
++ What's new in version 2.0.0

+++ Incompatible changes, which may break existing applications

When not in a consistent region, and the optional input port is not configured, the behavior of the **KafkaConsumer** operator changes in the following way:

When the **startPosition** has one of the values `Beginning`, `End`, or `Time`, a group identifier is configured, and the **partition** parameter is not used, the operator now automatically enables Kafka group management instead of manually assign all partitions of the configured topics. In this case the operator requires a `JobControlPlane` operator in the application graph to function correctly.

To manually assign partitions as in previous toolkit versions, do not specify a consumer group identifier. Remove it from a property file, application configuration, and omit the **groupId** parameter.

+++ New features

* KafkaConsumer: The **startPosition** parameter now supports the values `Beginning`, `End`, and `Time` when the operator is part of a consumer group and does not participate in a consistent region. To support consumer groups with these **startPosition** values, the application must contain a `JobControlPlane` operator. The conditions for a consumer operator to be part of a consumer group are now identical for participating in a consistent region and not:

  1. A group identifier must be specified
  2. The operator must not have a control input port
  3. The **partitions** parameter must not be used

* KafkaConsumer: When the operator is not part of a consistent region, it can be re-launched without resetting the initial fetch offset to what the **startPosition** parameter is. To achieve this, the application must include a `JobControlPlane` operator. Then, the **startPosition** parameter would be effictive only at job submission time, but not when the PE is re-launched and offsets are already committed for partitions. Without a `JobControlPlane` operator, the initial fetch position will always be what the **startPosition** parameter is - also when the PE is re-launched.

* KafkaConsumer: Offsets can be committed after a *time period*, not only when a tuple count is reached. The new **commitPeriod** operator parameter lets you specify a time period in seconds for committing offsets of submitted tuples. 

* KafkaConsumer: The time policy for offset commit is now the default policy when not in consistent region. The time policy avoids too high commit request rates, which can occur with count based policy and high tuple rates. The default commit interval is 10 seconds.

* The operators can now be configured with a `config checkpoint` clause. The KafkaProducer operator now simply ignores the config instead of throwing an error at compile time. The KafkaConsumer operator can be configured with operator driven and periodic checkpointing. Checkpointing is in effect when the operator is configured with the optional input port. Then, the operator checkpoints or restores the assigned partitions.
>>>>>>> c6b8190b

++ What's new in version 1.7.1

* operator metrics which got invalid for an operator are flagged with a value of -1, for example the metric for the partition related consumer lag after de-assignment of a partition from a consumer operator

* when not in a consistent region, offsets are committed when partitions are rebalanced within a consumer group. After re-assignment, messages are fetched beginning with the previously committed offsets. The periodic commit controlled by the **commitCount** parameter is reset after rebalance.
 
++ What's new in version 1.7.0

* The default value for the **commitCount** parameter has changed from 500 to 2000.

* SPL types for standard messages have been added to the toolkit

++ What's new in version 1.6.0

* The KafkaProducer exposes many performance metrics of the producer client as operator metrics

* The most important producer configs have default values, which result in higher reliability and throughput. These are `retries`, `compression.type`, `linger.ms`, `batch.size`, and `max.in.flight.requests.per.connection`.

* New operator parameter **guaranteeOrdering** for the KafkaProducer, which guarantees that the sequence in a topic partition is the same as the order of tuples in case of retries.

* Queue control for the KafkaProducer operator to stabilize the maximum queue time and to avoid timeouts sending records

* The KafkaConsumer operator exposes some performance metrics of the consumer client as operator metrics, like the lag for each topic partition.

   </info:description>
<<<<<<< HEAD
   <info:version>1.7.2</info:version>
=======
   <info:version>2.0.0.__dev__</info:version>
>>>>>>> c6b8190b
   <info:requiredProductVersion>4.2.0.0</info:requiredProductVersion>
 </info:identity>
 <info:dependencies/>
</info:toolkitInfoModel><|MERGE_RESOLUTION|>--- conflicted
+++ resolved
@@ -18,11 +18,6 @@
 
 This is an overview of changes for major and minor version upgrades. For details see the Releases in public Github.
 
-<<<<<<< HEAD
-++ What's new in version 1.7.2
-
-* Bug fix: Reduce trace level for metric dump to `trace`.
-=======
 ++ What's new in version 2.0.0
 
 +++ Incompatible changes, which may break existing applications
@@ -48,7 +43,10 @@
 * KafkaConsumer: The time policy for offset commit is now the default policy when not in consistent region. The time policy avoids too high commit request rates, which can occur with count based policy and high tuple rates. The default commit interval is 10 seconds.
 
 * The operators can now be configured with a `config checkpoint` clause. The KafkaProducer operator now simply ignores the config instead of throwing an error at compile time. The KafkaConsumer operator can be configured with operator driven and periodic checkpointing. Checkpointing is in effect when the operator is configured with the optional input port. Then, the operator checkpoints or restores the assigned partitions.
->>>>>>> c6b8190b
+
+++ What's new in version 1.7.2
+
+* Bug fix: Reduce trace level for metric dump to `trace`.
 
 ++ What's new in version 1.7.1
 
@@ -75,11 +73,7 @@
 * The KafkaConsumer operator exposes some performance metrics of the consumer client as operator metrics, like the lag for each topic partition.
 
    </info:description>
-<<<<<<< HEAD
-   <info:version>1.7.2</info:version>
-=======
    <info:version>2.0.0.__dev__</info:version>
->>>>>>> c6b8190b
    <info:requiredProductVersion>4.2.0.0</info:requiredProductVersion>
  </info:identity>
  <info:dependencies/>
