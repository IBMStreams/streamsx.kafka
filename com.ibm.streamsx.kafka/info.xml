<?xml version="1.0" encoding="UTF-8"?>
<info:toolkitInfoModel xmlns:common="http://www.ibm.com/xmlns/prod/streams/spl/common"
 xmlns:info="http://www.ibm.com/xmlns/prod/streams/spl/toolkitInfo">
 <info:identity>
   <info:name>com.ibm.streamsx.kafka</info:name>
   <info:description>
The Kafka toolkit integrates IBM Streams with Apache Kafka brokers. It can be used with following broker versions:

* 0.10.2
* 0.11
* 1.0
* 1.1
* 2.0
* 2.1

# Additional information

+ What's new and what has changed

This is an overview of changes for major and minor version upgrades. For details see the [https://github.com/IBMStreams/streamsx.kafka/releases|Releases in public Github].

<<<<<<< HEAD
++ What's new in version 1.9.4

* Bug fix: Support for resetToInitialState when checkpointing in an autonomous region is configured
* Changed offset commit failure handling of the consumer when in consistent region: Commit failures do no longer restart the PE
=======
++ What's new in version 2.0.0

+++ New Features

**Changes when the operator is not part of a consistent region**

* KafkaConsumer: The operator can now participate in a consumer group with **startPosition** parameter values `Beginning`, `End`, and `Time`.
* KafkaConsumer: After re-launch, the operator does not overwrite the initial fetch offset to what the **startPosition** parameter is.

To achieve this new startPosition handling, the application must include a `JobControlPlane` operator when startPosition is not `Default`.
Details of the changes, including sample code, can be found in the [https://ibmstreams.github.io/streamsx.kafka/docs/user/kafka_toolkit_1_vs_2/|Toolkit documentation on Github].

+++ Incompatible changes, which may break existing applications

The behavior of the **KafkaConsumer** operator changes when

1. the operator is *not* used in a consistent region, and
2. the **startPosition** parameter is used with `Beginning`, `End`, `Time`, or `Offset`.

In all other cases the behavior of the KafkaConsumer is unchanged.

Previous versions of the KafkaConsumer operator did *not* enable group management in autonomous regions, with **startPosition** different from `Default`,
even when a group-ID was configured. Since toolkit version 2.0, group management is enabled with all **startPosition** values except `Offset`.

The conditions for a consumer operator to be part of a consumer group
are now identical for consistent and autonomous region:

  1. A group identifier must be specified
  2. The operator must not have a control input port
  3. The **partitions** parameter must not be used

Correct handling of the initial start position requires always a **JobControlPlane** operator in the application graph, also when
consistent region is not used. Without a **JobControlPlane** in the application graph, the Consumer operator will fail to initialize
when **startPosition** is used and is not `Default`.

Since toolkit version 2.0, the **startPosition** has effect only when the consumer operator is initially launched at job submission.
When the consumer's PE is re-launched or when new PEs are launched after changing the width of a parallel region, the fetch position
is *not reset* to what **startPosition** is - in opposite to previous versions. More precisely, the fetch position is now only then reset
for a topic partition, when the consumer has not yet committed offsets for the partition. In all other cases, the consumer
continues fetching at the last committed offset.
>>>>>>> 41c6f0b3

++ What's new in version 1.9.3

* Bug fix: Kafka consumer encounters race condition due to changed behavior of Kafka consumer client 2.1 during partition re-balancing

++ What's new in version 1.9.2

* Kafka properties can now contain the `{applicationDir}` placeholder. This placeholder is replaced by the application directory at runtime before the properties are passed to the Kafka client library. As an example, you can specify the following property value for the SSL truststore location: `ssl.truststore.location={applicationDir}/etc/myTruststore.jks` and put the truststore file into the `etc` directory of your application.

++ What's new in version 1.9.1

* improved low memory detection for the consumer when records are queued in the consumer

* No adjustment of **retries** producer configuration to 10, as long as consistent region policy is not `Transactional`. The version 2.1.1 producer's default **retries** config (2,147,483,647) is used instead when not specified.

++ What's new in version 1.9.0

* Upgrade of kafka-clients from version 1.0 to 2.1.1

* The KafkaProducer can now be flushed after a fixed number of tuples, new optional parameter **flush**.

* Bug fix: KafkaConsumer can create invalid checkpoint when group management is active. When Kafka's group management is used in a consistent region, the `maxConsecutiveResetAttempts` should be increased (default value is 5).

++ What's new in version 1.8.0

* The KafkaConsumer can subscribe dynamically to multiple topics by specifying a regular expression for the new **pattern** parameter. Assignment of partitions happens for matching topics at the time of periodic check. When someone creates a new topic with a name that matches, a rebalance will happen almost immediately and the consumers will start consuming from the new topic.

* The control port of the KafkaConsumer allows assignment with default fetch position. New SPL functions to generate the JSON string for the control port have been added.

* KafkaConsumer: Offsets can be committed after a *time period*, not only when a tuple count is reached. The new **commitPeriod** operator parameter lets you specify a time period in seconds for committing offsets of submitted tuples.

* KafkaConsumer: The time policy for offset commit is now the default policy when not in consistent region. The time policy avoids too high commit request rates, which can occur with count based policy and high tuple rates. The default commit interval is 5 seconds.

* The operators can now be configured with a `config checkpoint` clause when used in an autonomous region. The KafkaProducer operator simply ignores the config instead of throwing an error at compile time. The KafkaConsumer operator can be configured with operator driven and periodic checkpointing. Checkpointing is in effect when the operator is configured with the optional input port. Then, the operator checkpoints or restores the assigned partitions and resumes fetching at last committed offset.

++ What's new in version 1.7.3

* Bug fix: No default compression for the producer anymore (producer config `compression.type` is Kafka's default). Reverted a change made in version 1.6.0.

++ What's new in version 1.7.2

* Bug fix: Reduce trace level for metric dump to `trace`.

++ What's new in version 1.7.1

* operator metrics which got invalid for an operator are flagged with a value of -1, for example the metric for the partition related consumer lag after de-assignment of a partition from a consumer operator

* when not in a consistent region, offsets are committed when partitions are rebalanced within a consumer group. After re-assignment, messages are fetched beginning with the previously committed offsets. The periodic commit controlled by the **commitCount** parameter is reset after rebalance.

++ What's new in version 1.7.0

* The default value for the **commitCount** parameter has changed from 500 to 2000.

* SPL types for standard messages have been added to the toolkit

++ What's new in version 1.6.0

* The KafkaProducer exposes many performance metrics of the producer client as operator metrics

* The most important producer configs have default values, which result in higher reliability and throughput. These are `retries`, `compression.type`, `linger.ms`, `batch.size`, and `max.in.flight.requests.per.connection`.

* New operator parameter **guaranteeOrdering** for the KafkaProducer, which guarantees that the sequence in a topic partition is the same as the order of tuples in case of retries.

* Queue control for the KafkaProducer operator to stabilize the maximum queue time and to avoid timeouts sending records

* The KafkaConsumer operator exposes some performance metrics of the consumer client as operator metrics, like the lag for each topic partition.

   </info:description>
<<<<<<< HEAD
   <info:version>1.9.4</info:version>
=======
   <info:version>2.0.0.__dev__</info:version>
>>>>>>> 41c6f0b3
   <info:requiredProductVersion>4.2.0.0</info:requiredProductVersion>
 </info:identity>
 <info:dependencies/>
</info:toolkitInfoModel><|MERGE_RESOLUTION|>--- conflicted
+++ resolved
@@ -19,12 +19,6 @@
 
 This is an overview of changes for major and minor version upgrades. For details see the [https://github.com/IBMStreams/streamsx.kafka/releases|Releases in public Github].
 
-<<<<<<< HEAD
-++ What's new in version 1.9.4
-
-* Bug fix: Support for resetToInitialState when checkpointing in an autonomous region is configured
-* Changed offset commit failure handling of the consumer when in consistent region: Commit failures do no longer restart the PE
-=======
 ++ What's new in version 2.0.0
 
 +++ New Features
@@ -65,7 +59,11 @@
 is *not reset* to what **startPosition** is - in opposite to previous versions. More precisely, the fetch position is now only then reset
 for a topic partition, when the consumer has not yet committed offsets for the partition. In all other cases, the consumer
 continues fetching at the last committed offset.
->>>>>>> 41c6f0b3
+
+++ What's new in version 1.9.4
+
+* Bug fix: Support for resetToInitialState when checkpointing in an autonomous region is configured
+* Changed offset commit failure handling of the consumer when in consistent region: Commit failures do no longer restart the PE
 
 ++ What's new in version 1.9.3
 
@@ -134,11 +132,7 @@
 * The KafkaConsumer operator exposes some performance metrics of the consumer client as operator metrics, like the lag for each topic partition.
 
    </info:description>
-<<<<<<< HEAD
-   <info:version>1.9.4</info:version>
-=======
    <info:version>2.0.0.__dev__</info:version>
->>>>>>> 41c6f0b3
    <info:requiredProductVersion>4.2.0.0</info:requiredProductVersion>
  </info:identity>
  <info:dependencies/>
