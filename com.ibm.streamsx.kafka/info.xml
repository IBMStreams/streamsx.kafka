--- conflicted
+++ resolved
@@ -19,7 +19,6 @@
 
 This is an overview of changes for major and minor version upgrades. For details see the [https://github.com/IBMStreams/streamsx.kafka/releases|Releases in public Github].
 
-<<<<<<< HEAD
 ++ What's new in version 2.0.0
 
 +++ New Features
@@ -60,11 +59,9 @@
 for a topic partition, when the consumer has not yet committed offsets for the partition. In all other cases, the consumer 
 continues fetching at the last committed offset.
 
-=======
 ++ What's new in version 1.9.2
 
 * Kafka properties can now contain the `{applicationDir}` token. This token is replaced by the application directory at runtime before the properties are passed to the Kafka client library. As an example, you can specify a following property value for the SSL truststore location: `ssl.truststore.location={applicationDir}/etc/myTruststore.jks` and put the truststore file into the `etc` directory of your application.
->>>>>>> b9c5267d
 
 ++ What's new in version 1.9.1
 
@@ -125,11 +122,7 @@
 * The KafkaConsumer operator exposes some performance metrics of the consumer client as operator metrics, like the lag for each topic partition.
 
    </info:description>
-<<<<<<< HEAD
    <info:version>2.0.0.__dev__</info:version>
-=======
-   <info:version>1.9.2</info:version>
->>>>>>> b9c5267d
    <info:requiredProductVersion>4.2.0.0</info:requiredProductVersion>
  </info:identity>
  <info:dependencies/>
